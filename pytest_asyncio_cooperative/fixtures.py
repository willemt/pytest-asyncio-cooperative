import asyncio
import inspect
from typing import List, Union

from _pytest.fixtures import FixtureDef, FixtureRequest


class Ignore(Exception):
    pass


def function_args(func):
    return func.__code__.co_varnames[: func.__code__.co_argcount]


def _get_fixture(item, arg_name, fixture=None):
    """
    Sometimes fixture names clash with plugin fixtures.
    We prioritise fixtures that are defined inside the user's module
    """
    if arg_name == "request":
        # Support parameterized fixture
        if fixture:
            try:
                item._request.param = item._pyfuncitem.callspec.params[fixture.argname]
            except (AttributeError, KeyError) :
                pass

        return item._request

    if arg_name == "self":
        raise Ignore

    _fixtureinfo = item._fixtureinfo
    fixtures = sorted(
        _fixtureinfo.name2fixturedefs[arg_name], key=lambda x: not x.has_location
    )
    return fixtures[0]


async def fill_fixtures(item):
    fixture_values = []
    teardowns = []

    # Important to maintain order of fixtures specified by function
    fixture_names: List[str] = list(function_args(item.function))

    # Add fixtures not specified in function arguments (eg. autouse)
    for fixture_name in item._fixtureinfo.initialnames:
        if fixture_name not in fixture_names:
            fixture_names.append(fixture_name)

    fixtures = []
    are_autouse = []
    for fixture_name in fixture_names:
        try:
            fixture = _get_fixture(item, fixture_name)
        except Ignore:
            continue

        is_autouse = fixture_name not in function_args(item.function)

        if fixture.scope not in ["function", "module", "session"]:
            raise Exception(f"{fixture.scope} scope not supported")
        
        fixtures.append(fixture)
        are_autouse.append(is_autouse)
    
    # Fill fixtures concurrently
    fill_results = await asyncio.gather(
        *(fill_fixture_fixtures(item._fixtureinfo, fixture, item) for fixture in fixtures)
    )

    for ((value, extra_teardowns), is_autouse) in zip(fill_results, are_autouse):
        teardowns.extend(extra_teardowns)

        if not is_autouse:
            fixture_values.append(value)

    # Slight hack to stop the regular fixture logic from running
    item.fixturenames = []

    return fixture_values, teardowns


async def _fill_fixture_fixtures(_fixtureinfo, fixture, item):
    values = []
    all_teardowns = []
    for arg_name in function_args(fixture.func):
        try:
            dep_fixture = _get_fixture(item, arg_name, fixture)
        except Ignore:
            continue

        value, teardowns = await fill_fixture_fixtures(_fixtureinfo, dep_fixture, item)
        values.append(value)
        all_teardowns.extend(teardowns)
    return values, all_teardowns


class CachedFunctionBase(object):
    def __init__(self, wrapped_func):
        self.lock = asyncio.Lock()
        self.wrapped_func = wrapped_func

    @property
    def __code__(self):
        return self.wrapped_func.__code__

    @property
    def __name__(self):
        return self.wrapped_func.__name__


class CachedFunction(CachedFunctionBase):
    async def __call__(self, *args, **kwargs):
        async with self.lock:
            if hasattr(self, "value"):
                return self.value
<<<<<<< HEAD
            if hasattr(self, "exception"):
                raise self.exception
            try:
                if inspect.iscoroutinefunction(self.wrapped_func):
                    self.value = await self.wrapped_func(*args)
                else:
                    self.value = self.wrapped_func(*args)
            except Exception as e:
                self.exception = e
                raise
=======
            if inspect.iscoroutinefunction(self.wrapped_func):
                self.value = await self.wrapped_func(*args, **kwargs)
            else:
                self.value = self.wrapped_func(*args, **kwargs)
>>>>>>> f48596df
            return self.value


class GenCounter:
    def __init__(self, parent):
        self.num_calls = 0
        self.parent = parent

    def __iter__(self):
        return self

    def __next__(self):
        self.num_calls += 1
        if self.num_calls == 2:
            self.parent.completed(self)
        return self.parent.__next__()


class CachedGen(CachedFunctionBase):
    """Save the result of the 1st yield.
    Yield 2nd yield when all callers have yielded."""

    def __init__(self, wrapped_func):
        super().__init__(wrapped_func)
        self.instances = set()

    def completed(self, instance):
        self.instances.remove(instance)

    def __call__(self, *args):
        self.args = args
        instance = GenCounter(self)
        self.instances.add(instance)
        return instance

    def __next__(self):
        if len(self.instances) == 0:
            return self.gen.__next__()
        if hasattr(self, "value"):
            return self.value
        if hasattr(self, "exception"):
            raise self.exception
        else:
            try:
                gen = self.wrapped_func(*self.args)
                self.gen = gen
                self.value = gen.__next__()
            except Exception as e:
                self.exception = e
                raise
            return self.value


class AsyncGenCounter:
    def __init__(self, parent):
        self.num_calls = 0
        self.parent = parent

    def __aiter__(self):
        return self

    async def __anext__(self):
        self.num_calls += 1
        if self.num_calls == 2:
            self.parent.completed(self)
        return await self.parent.__anext__()


class CachedAsyncGen(CachedFunctionBase):
    """Save the result of the 1st yield.
    Yield 2nd yield when all callers have yielded."""

    def __init__(self, wrapped_func):
        super().__init__(wrapped_func)
        self.instances = set()

    def completed(self, instance):
        self.instances.remove(instance)

    def __call__(self, *args):
        self.args = args
        instance = AsyncGenCounter(self)
        self.instances.add(instance)
        return instance

    async def __anext__(self):
        if len(self.instances) == 0:
            return await self.gen.__anext__()
        async with self.lock:
            if hasattr(self, "value"):
                return self.value
            if hasattr(self, "exception"):
                raise self.exception
            else:
                try:
                    gen = self.wrapped_func(*self.args)
                    self.gen = gen
                    self.value = await gen.__anext__()
                except Exception as e:
                    self.exception = e
                    raise
                return self.value


class CachedAsyncGenByArguments(CachedAsyncGen):
    """Save the result of the 1st yield.
    Yield 2nd yield when all callers have yielded.
    We cache based off arguments."""

    def __init__(self, wrapped_func):
        super().__init__(wrapped_func)
        self.callers_by_args = {}

    def __call__(self, *args):
        if args in self.callers_by_args:
            gen = self.callers_by_args[args]
        else:
            gen = CachedAsyncGen(self.wrapped_func)
            self.callers_by_args[args] = gen
        return gen(*args)


async def _make_asyncgen_fixture(_fixtureinfo, fixture: FixtureDef, item):
    fixture_values, teardowns = await _fill_fixture_fixtures(
        _fixtureinfo, fixture, item
    )

    func: Union[CachedAsyncGen, CachedAsyncGenByArguments]

    if fixture.scope in ["module", "session"]:
        if not isinstance(fixture.func, CachedAsyncGenByArguments):
            fixture.func = CachedAsyncGenByArguments(fixture.func)
        func = fixture.func

    elif fixture.scope in ["function"]:
        try:
            func = item._asyncio_cooperative_cached_functions[fixture]
        except AttributeError:
            func = CachedAsyncGen(fixture.func)
            item._asyncio_cooperative_cached_functions = {fixture: func}
        except KeyError:
            func = CachedAsyncGen(fixture.func)

        item._asyncio_cooperative_cached_functions[fixture] = func

    gen = func(*fixture_values)
    value = await gen.__anext__()
    return value, [gen] + teardowns


async def _make_coroutine_fixture(_fixtureinfo, fixture, item):
    fixture_values, teardowns = await _fill_fixture_fixtures(
        _fixtureinfo, fixture, item
    )

    # Cache the module call
    if fixture.scope in ["module", "session"]:
        if not isinstance(fixture.func, CachedFunction):
            fixture.func = CachedFunction(fixture.func)
        value = await fixture.func(*fixture_values)
    elif fixture.scope in ["function"]:
        try:
            func = item._asyncio_cooperative_cached_functions[fixture]
        except AttributeError:
            func = CachedFunction(fixture.func)
            item._asyncio_cooperative_cached_functions = {fixture: func}
        except KeyError:
            func = CachedFunction(fixture.func)

        item._asyncio_cooperative_cached_functions[fixture] = func

        value = await func(*fixture_values)
    else:
        raise Exception("unknown scope type")

    return value, teardowns


async def _make_regular_generator_fixture(_fixtureinfo, fixture, item):
    fixture_values, teardowns = await _fill_fixture_fixtures(
        _fixtureinfo, fixture, item
    )

    if fixture.scope in ["module", "session"]:
        if not isinstance(fixture.func, CachedGen):
            fixture.func = CachedGen(fixture.func)
        func = fixture.func

    elif fixture.scope in ["function"]:
        try:
            func = item._asyncio_cooperative_cached_functions[fixture]
        except AttributeError:
            func = CachedGen(fixture.func)
            item._asyncio_cooperative_cached_functions = {fixture: func}
        except KeyError:
            func = CachedGen(fixture.func)

        item._asyncio_cooperative_cached_functions[fixture] = func

    gen = func(*fixture_values)
    return gen.__next__(), [gen] + teardowns


async def _make_regular_fixture(_fixtureinfo, fixture, item):
    # FIXME: we should use more of pytest's fixture system
    fixture_values, teardowns = await _fill_fixture_fixtures(
        _fixtureinfo, fixture, item
    )

    # Cache the module call
    if fixture.scope in ["module", "session"]:
        if not isinstance(fixture.func, CachedFunction):
            fixture.func = CachedFunction(fixture.func)
        value = await fixture.func(*fixture_values)
    elif fixture.scope in ["function"]:
        try:
            func = item._asyncio_cooperative_cached_functions[fixture]
        except AttributeError:
            func = CachedFunction(fixture.func)
            item._asyncio_cooperative_cached_functions = {fixture: func}
        except KeyError:
            func = CachedFunction(fixture.func)

        item._asyncio_cooperative_cached_functions[fixture] = func

        value = await func(*fixture_values)
    else:
        raise Exception("unknown scope type")

    return value, teardowns


async def fill_fixture_fixtures(_fixtureinfo, fixture, item):
    if isinstance(fixture, FixtureRequest):
        return fixture, []

    elif inspect.isasyncgenfunction(fixture.func) or isinstance(
        fixture.func, CachedAsyncGen
    ):
        return await _make_asyncgen_fixture(_fixtureinfo, fixture, item)

    elif inspect.iscoroutinefunction(fixture.func) or isinstance(
        fixture.func, CachedFunction
    ):
        return await _make_coroutine_fixture(_fixtureinfo, fixture, item)

    elif inspect.isgeneratorfunction(fixture.func) or isinstance(fixture.func, CachedGen):
        return await _make_regular_generator_fixture(_fixtureinfo, fixture, item)

    elif inspect.isfunction(fixture.func):
        return await _make_regular_fixture(_fixtureinfo, fixture, item)

    else:
        raise Exception(
            f"Something is strange about the fixture '{fixture.func.__name__}'.\n"
            f"Please create an issue with reproducible sample on github."
        )<|MERGE_RESOLUTION|>--- conflicted
+++ resolved
@@ -117,23 +117,20 @@
         async with self.lock:
             if hasattr(self, "value"):
                 return self.value
-<<<<<<< HEAD
             if hasattr(self, "exception"):
                 raise self.exception
             try:
                 if inspect.iscoroutinefunction(self.wrapped_func):
-                    self.value = await self.wrapped_func(*args)
+                    self.value = await self.wrapped_func(*args, **kwargs)
                 else:
-                    self.value = self.wrapped_func(*args)
+                    self.value = self.wrapped_func(*args, **kwargs)
             except Exception as e:
                 self.exception = e
                 raise
-=======
             if inspect.iscoroutinefunction(self.wrapped_func):
                 self.value = await self.wrapped_func(*args, **kwargs)
             else:
                 self.value = self.wrapped_func(*args, **kwargs)
->>>>>>> f48596df
             return self.value
 
 
